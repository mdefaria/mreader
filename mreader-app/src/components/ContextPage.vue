--- conflicted
+++ resolved
@@ -243,7 +243,6 @@
   }
 }
 
-<<<<<<< HEAD
 /* Extra small screens */
 @media (max-width: 480px) {
   .context-page {
@@ -268,7 +267,6 @@
 
   .page-info {
     font-size: 0.8125rem;
-=======
 @media (min-width: 1200px) {
   .context-page {
     padding: 3rem 4rem;
@@ -276,7 +274,6 @@
   
   .context-text {
     line-height: 2;
->>>>>>> 12981678
   }
 }
 </style>